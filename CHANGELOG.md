## Releases

<<<<<<< HEAD
v0.1.1 (2025-11-11)

- **Fixed:** Option --version when used with sphinx-linter as installed package.
=======
### v0.1.1 (2025-11-11)

- **Fixed:** Option `--version` when used with `sphinx-linter` as installed package.
>>>>>>> 57fc0211

### v0.1.0 (2025-11-11)

- **Added:** Rule `DOC012` to check for leading in first non-blank line of docstring.
- **Added:** Rule `DOC106` to check parameter order mismatch with function signature.
- **Added:** Rule `DOC107` to check missing parameters in docstring. (by default disabled)
- **Added:** Add CLI parameter `--version`
- **Added:** Allow read custom configuration from `configuration from `pyproject.toml` files`.

### v0.0.17 (2025-11-07)

- **Added:** Rule `DOC012` to check for leading in first non-blank line of docstring.
- **Changed:** The `DOC010` rule now detects (trailing whitespace and missing leading whitespace).
- **Fixed:** internal code warnings

### v0.0.16 (2025-11-04)

- **Changed:** `CI` workflow to use `sphinxlinter.py` for repository python files linting.
- **Changed:** Added default ignored directories to `--ignore` option. (`env`, `venv`)
- **Changed:** Internal refactoring to improve `DOC003` management.
- **Fixed:** Rule `DOC205` did not alert a warning when there was a duplicate section with different names (`:returns:`
  and `:return:`).

### v0.0.15 (2025-11-03)

- **Fixed:** Rule `DOC003` did not alert a warning when there was a comment after the docstring.

### v0.0.14 (2025-10-30)

- **Added:** Badge for GitHub tag in `README.md` to show latest release version.
- **Changed:** Expanded default ignored directories in `--ignore` option.
- **Changed:** Coverage config (Now it measures branch coverage (conditions) and shows the lines that are not covered)

### v0.0.13 (2025-10-29)

- **Added:** `DOC011` Trailing non-empty lines after last section

### v0.0.12 (2025-10-24)

- **Added:** `DOC010` Section definition contains invalid whitespace
- **Added:** Unit tests for `DOC010` rule.
- **Changed:** Updated README.md to include new rule and examples.

### v0.0.11 (2025-10-20)

- **Changed:** `Readme.md` improvements.
- **Changed:** Descriptions of several rules for clarity.

### v0.0.10 (2025-10-16)

- **Added:** Unit tests for `DOC402` rule.
- **Changed:** Documentation in README.md to include new rules and examples.
- **Changed:** Internal refactoring.
- **Fixed:** Ruff warnings

### v0.0.9 (2025-10-15)

- **Added:** Support por Python 3.14.
- **Added:** Support for checking Variables (`:var`, `:ivar`, `:cvar`, `:vartype`) in docstring sections
- **Added:** project.urls` section to `pyproject.toml`
- **Added:** Support for Module and Class docstring checks.
- **Fixed:** `DOC006` false positive.

### v0.0.8 (2025-09-30)

- **Added:** More unit tests.
- **Added:** `spxl` short command to run the linter from CLI.
- **Added:** Print success message if no issues found.
- **Changed:** `DOC009` message to avoid confusion with **ruff's D300** rule
- **Changed:** `pyproject.toml` to use more ruff rules
- **Fixed:** Fix format warnings.
- **Fixed:** Ignore `DOC008` when docstring is empty.

### v0.0.7 (2025-09-29)

- **Added:** Disable SyntaxWarnings to reduce output noise from python parser.
- **Added:** `DOC008` One-line docstring should end with a period.
- **Added:** `DOC009` Docstring should use """triple double quotes"""

### v0.0.6 (2025-09-25)

- **Added:** `DOC007` to check for misplaced sections in docstrings.
- **Added:** Option `--quiet` to suppress output, except statistics if `--statistics` is set.

### v0.0.5 (2025-09-24)

- **Improved:** `DOC002` to strengthen detection of malformed section(return, rtype) docstring.
- **Fixed:** Sort warning by line number.

### v0.0.4 (2025-09-24)

- **Added:** Sort warning by line number.
- **Added:** Option `--statistics`: to show counts for every rule with at least one violation.
- **Fixed:** Bug in walking directories when using `--ignore` option.

### v0.0.3 (2025-09-18)

- **Added:** Options `--enable` and `--disable` to control specific checks.
- **Changed:** Update README.md to include installation instructions.

### v0.0.2 (2025-09-17)

- **Fixed:** Installation instructions in README.md.

### v0.0.1 (2025-09-17)

- **Added:** Initial release of the project with basic functionality.<|MERGE_RESOLUTION|>--- conflicted
+++ resolved
@@ -1,14 +1,8 @@
 ## Releases
 
-<<<<<<< HEAD
-v0.1.1 (2025-11-11)
-
-- **Fixed:** Option --version when used with sphinx-linter as installed package.
-=======
 ### v0.1.1 (2025-11-11)
 
 - **Fixed:** Option `--version` when used with `sphinx-linter` as installed package.
->>>>>>> 57fc0211
 
 ### v0.1.0 (2025-11-11)
 
